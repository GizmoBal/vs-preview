<<<<<<< HEAD
from __future__ import annotations

from   collections import deque
import logging
from   time        import perf_counter_ns
from   typing      import Any, cast, Deque, Mapping, Optional, Union

from PyQt5 import Qt

from vspreview.core import (
    AbstractMainWindow, AbstractToolbar, Frame, FrameInterval, Time,
    TimeInterval,
)
from vspreview.utils import (
    add_shortcut, debug, qt_silent_call, set_qobject_names,
)
from vspreview.widgets import FrameEdit, TimeEdit


class PlaybackToolbar(AbstractToolbar):
    yaml_tag = '!PlaybackToolbar'

    __slots__ = (
        'play_timer', 'fps_timer', 'fps_history', 'current_fps',
        'seek_n_frames_b_button', 'seek_to_prev_button', 'play_pause_button',
        'seek_to_next_button', 'seek_n_frames_f_button',
        'seek_frame_control', 'seek_time_control',
        'fps_spinbox', 'fps_unlimited_checkbox', 'fps_reset_button',
        'play_start_time', 'play_start_frame', 'play_end_time',
        'play_end_frame', 'play_buffer', 'toggle_button',
    )

    def __init__(self, main: AbstractMainWindow) -> None:
        from concurrent.futures import Future

        super().__init__(main, 'Playback')
        self.setup_ui()

        self.play_buffer: Deque[Future] = deque()
        self.play_timer = Qt.QTimer()
        self.play_timer.setTimerType(Qt.Qt.PreciseTimer)
        self.play_timer.timeout.connect(self._show_next_frame)

        self.fps_history: Deque[int] = deque(
            [], int(self.main.FPS_AVERAGING_WINDOW_SIZE) + 1)
        self.current_fps = 0.0
        self.fps_timer = Qt.QTimer()
        self.fps_timer.setTimerType(Qt.Qt.PreciseTimer)
        self.fps_timer.timeout.connect(
            lambda: self.fps_spinbox.setValue(self.current_fps))

        self.play_start_time: Optional[int] = None
        self.play_start_frame = Frame(0)
        self.play_end_time = 0
        self.play_end_frame = Frame(0)

        self.play_pause_button          .clicked.connect(self.on_play_pause_clicked)
        self.seek_to_prev_button        .clicked.connect(self.seek_to_prev)
        self.seek_to_next_button        .clicked.connect(self.seek_to_next)
        self.seek_n_frames_b_button     .clicked.connect(self.seek_n_frames_b)
        self.seek_n_frames_f_button     .clicked.connect(self.seek_n_frames_f)
        self.seek_to_start_button       .clicked.connect(self.seek_to_start)
        self.seek_to_end_button         .clicked.connect(self.seek_to_end)
        self.seek_frame_control    .valueChanged.connect(self.on_seek_frame_changed)
        self.seek_time_control     .valueChanged.connect(self.on_seek_time_changed)
        self.fps_spinbox           .valueChanged.connect(self.on_fps_changed)
        self.fps_reset_button           .clicked.connect(self.reset_fps)
        self.fps_unlimited_checkbox.stateChanged.connect(self.on_fps_unlimited_changed)

        add_shortcut(              Qt.Qt.Key_Space, self.play_pause_button     .click)
        add_shortcut(              Qt.Qt.Key_Left , self.seek_to_prev_button   .click)
        add_shortcut(              Qt.Qt.Key_Right, self.seek_to_next_button   .click)
        add_shortcut(Qt.Qt.SHIFT + Qt.Qt.Key_Left , self.seek_n_frames_b_button.click)
        add_shortcut(Qt.Qt.SHIFT + Qt.Qt.Key_Right, self.seek_n_frames_f_button.click)
        add_shortcut(              Qt.Qt.Key_Home,  self.seek_to_start_button  .click)
        add_shortcut(              Qt.Qt.Key_End,   self.seek_to_end_button    .click)

        set_qobject_names(self)

    def setup_ui(self) -> None:
        layout = Qt.QHBoxLayout(self)
        layout.setObjectName('PlaybackToolbar.setup_ui.layout')
        layout.setContentsMargins(0, 0, 0, 0)

        self.seek_to_start_button = Qt.QToolButton(self)
        self.seek_to_start_button.setText('⏮')
        self.seek_to_start_button.setToolTip('Seek to First Frame')
        layout.addWidget(self.seek_to_start_button)

        self.seek_n_frames_b_button = Qt.QToolButton(self)
        self.seek_n_frames_b_button.setText('⏪')
        self.seek_n_frames_b_button.setToolTip('Seek N Frames Backwards')
        layout.addWidget(self.seek_n_frames_b_button)

        self.seek_to_prev_button = Qt.QToolButton(self)
        self.seek_to_prev_button.setText('◂')
        self.seek_to_prev_button.setToolTip('Seek 1 Frame Backwards')
        layout.addWidget(self.seek_to_prev_button)

        self.play_pause_button = Qt.QToolButton(self)
        self.play_pause_button.setText('⏯')
        self.play_pause_button.setToolTip('Play/Pause')
        self.play_pause_button.setCheckable(True)
        layout.addWidget(self.play_pause_button)

        self.seek_to_next_button = Qt.QToolButton(self)
        self.seek_to_next_button.setText('▸')
        self.seek_to_next_button.setToolTip('Seek 1 Frame Forward')
        layout.addWidget(self.seek_to_next_button)

        self.seek_n_frames_f_button = Qt.QToolButton(self)
        self.seek_n_frames_f_button.setText('⏩')
        self.seek_n_frames_f_button.setToolTip('Seek N Frames Forward')
        layout.addWidget(self.seek_n_frames_f_button)

        self.seek_to_end_button = Qt.QToolButton(self)
        self.seek_to_end_button.setText('⏭')
        self.seek_to_end_button.setToolTip('Seek to Last Frame')
        layout.addWidget(self.seek_to_end_button)

        self.seek_frame_control = FrameEdit[FrameInterval](self)
        self.seek_frame_control.setMinimum(FrameInterval(1))
        self.seek_frame_control.setValue(10)
        self.seek_frame_control.setToolTip('Seek N Frames Step')
        layout.addWidget(self.seek_frame_control)

        self.seek_time_control = TimeEdit[TimeInterval](self)
        layout.addWidget(self.seek_time_control)

        self.fps_spinbox = Qt.QDoubleSpinBox(self)
        self.fps_spinbox.setRange(0.001, 9999.0)
        self.fps_spinbox.setDecimals(3)
        self.fps_spinbox.setSuffix(' fps')
        layout.addWidget(self.fps_spinbox)

        self.fps_reset_button = Qt.QPushButton(self)
        self.fps_reset_button.setText('Reset FPS')
        layout.addWidget(self.fps_reset_button)

        self.fps_unlimited_checkbox = Qt.QCheckBox(self)
        self.fps_unlimited_checkbox.setText('Unlimited FPS')
        layout.addWidget(self.fps_unlimited_checkbox)

        layout.addStretch()

    def on_current_output_changed(self, index: int, prev_index: int) -> None:
        qt_silent_call(self.seek_frame_control.setMaximum, self.main.current_output.total_frames)
        qt_silent_call(self. seek_time_control.setMaximum, self.main.current_output.total_time)
        qt_silent_call(self. seek_time_control.setMinimum, TimeInterval(FrameInterval(1)))
        qt_silent_call(self.       fps_spinbox.setValue  , self.main.current_output.play_fps)


    def play(self) -> None:
        if self.main.current_frame == self.main.current_output.end_frame:
            return

        if self.main.statusbar.label.text() == 'Ready':
            self.main.statusbar.label.setText('Playing')

        if not self.main.current_output.has_alpha:
            play_buffer_size = int(min(
                self.main.PLAY_BUFFER_SIZE,
                self.main.current_output.end_frame - self.main.current_frame
            ))
            self.play_buffer = deque([], play_buffer_size)
            for i in range(cast(int, self.play_buffer.maxlen)):
                future = self.main.current_output.vs_output.get_frame_async(
                    int(self.main.current_frame + FrameInterval(i)
                        + FrameInterval(1)))
                self.play_buffer.appendleft(future)
        else:
            play_buffer_size = int(min(
                self.main.PLAY_BUFFER_SIZE,
                (self.main.current_output.end_frame - self.main.current_frame) * 2
            ))
            # buffer size needs to be even in case alpha is present
            play_buffer_size -= play_buffer_size % 2
            self.play_buffer = deque([], play_buffer_size)

            for i in range(cast(int, self.play_buffer.maxlen) // 2):
                frame = (self.main.current_frame + FrameInterval(i)
                         + FrameInterval(1))
                future = self.main.current_output.vs_output.get_frame_async(
                    int(frame))
                self.play_buffer.appendleft(future)
                future = self.main.current_output.vs_alpha.get_frame_async(
                    int(frame))
                self.play_buffer.appendleft(future)

        if self.fps_unlimited_checkbox.isChecked() or self.main.DEBUG_PLAY_FPS:
            self.play_timer.start(0)
            if self.main.DEBUG_PLAY_FPS:
                self.play_start_time  = debug.perf_counter_ns()
                self.play_start_frame = self.main.current_frame
            else:
                self.fps_timer.start(self.main.FPS_REFRESH_INTERVAL)
        else:
            self.play_timer.start(
                round(1000 / self.main.current_output.play_fps))

    def _show_next_frame(self) -> None:
        if not self.main.current_output.has_alpha:
            try:
                frame_future = self.play_buffer.pop()
            except IndexError:
                self.play_pause_button.click()
                return

            next_frame_for_buffer = (self.main.current_frame
                                     + self.main.PLAY_BUFFER_SIZE)
            if next_frame_for_buffer <= self.main.current_output.end_frame:
                self.play_buffer.appendleft(
                    self.main.current_output.vs_output.get_frame_async(
                        next_frame_for_buffer))

            self.main.switch_frame(
                self.main.current_frame + FrameInterval(1), render_frame=False)
            image = self.main.current_output.render_raw_videoframe(
                frame_future.result())
        else:
            try:
                frame_future = self.play_buffer.pop()
                alpha_future = self.play_buffer.pop()
            except IndexError:
                self.play_pause_button.click()
                return

            next_frame_for_buffer = (self.main.current_frame
                                     + self.main.PLAY_BUFFER_SIZE // 2)
            if next_frame_for_buffer <= self.main.current_output.end_frame:
                self.play_buffer.appendleft(
                    self.main.current_output.vs_output.get_frame_async(
                        next_frame_for_buffer))
                self.play_buffer.appendleft(
                    self.main.current_output.vs_alpha.get_frame_async(
                        next_frame_for_buffer))

            self.main.switch_frame(
                self.main.current_frame + FrameInterval(1), render_frame=False)
            image = self.main.current_output.render_raw_videoframe(
                frame_future.result(), alpha_future.result())

        self.main.current_output.graphics_scene_item.setImage(image)

        if not self.main.DEBUG_PLAY_FPS:
            self.update_fps_counter()

    def stop(self) -> None:
        self.play_timer.stop()
        if self.main.DEBUG_PLAY_FPS and self.play_start_time is not None:
            self.play_end_time = debug.perf_counter_ns()
            self.play_end_frame = self.main.current_frame
        if self.main.statusbar.label.text() == 'Playing':
            self.main.statusbar.label.setText('Ready')

        for future in self.play_buffer:
            future.add_done_callback(lambda future: future.result())
        self.play_buffer.clear()

        self.fps_history.clear()
        self.fps_timer.stop()

        if self.main.DEBUG_PLAY_FPS and self.play_start_time is not None:
            time_interval  = ((self.play_end_time - self.play_start_time)
                              / 1_000_000_000)
            frame_interval = self.play_end_frame - self.play_start_frame
            logging.debug(
                f'{time_interval:.3f} s, {frame_interval} frames, {int(frame_interval) / time_interval:.3f} fps')
            self.play_start_time = None

    def seek_to_start(self, checked: Optional[bool] = None) -> None:
        self.stop()
        self.main.current_frame = Frame(0)

    def seek_to_end(self, checked: Optional[bool] = None) -> None:
        self.stop()
        self.main.current_frame = self.main.current_output.end_frame

    def seek_to_prev(self, checked: Optional[bool] = None) -> None:
        try:
            new_pos = self.main.current_frame - FrameInterval(1)
        except ValueError:
            return
        self.stop()
        self.main.current_frame = new_pos

    def seek_to_next(self, checked: Optional[bool] = None) -> None:
        new_pos = self.main.current_frame + FrameInterval(1)
        if new_pos > self.main.current_output.end_frame:
            return
        self.stop()
        self.main.current_frame = new_pos

    def seek_n_frames_b(self, checked: Optional[bool] = None) -> None:
        try:
            new_pos = (self.main.current_frame
                       - FrameInterval(self.seek_frame_control.value()))
        except ValueError:
            return
        self.stop()
        self.main.current_frame = new_pos

    def seek_n_frames_f(self, checked: Optional[bool] = None) -> None:
        new_pos = (self.main.current_frame
                   + FrameInterval(self.seek_frame_control.value()))
        if new_pos > self.main.current_output.end_frame:
            return
        self.stop()
        self.main.current_frame = new_pos

    def on_seek_frame_changed(self, frame: FrameInterval) -> None:
        qt_silent_call(self.seek_time_control.setValue, TimeInterval(frame))

    def on_seek_time_changed(self, time: TimeInterval) -> None:
        qt_silent_call(self.seek_frame_control.setValue, FrameInterval(time))

    def on_play_pause_clicked(self, checked: bool) -> None:
        if checked:
            self.play()
        else:
            self.stop()

    def on_fps_changed(self, new_fps: float) -> None:
        if not self.fps_spinbox.isEnabled():
            return

        self.main.current_output.play_fps = new_fps
        if self.play_timer.isActive():
            self.stop()
            self.play()

    def reset_fps(self, checked: Optional[bool] = None) -> None:
        self.fps_spinbox.setValue(self.main.current_output.fps_num
                                  / self.main.current_output.fps_den)

    def on_fps_unlimited_changed(self, state: int) -> None:
        if state == Qt.Qt.Checked:
            self.fps_spinbox.setEnabled(False)
            self.fps_reset_button.setEnabled(False)
        if state == Qt.Qt.Unchecked:
            self.fps_spinbox.setEnabled(True)
            self.fps_reset_button.setEnabled(True)
            self.fps_spinbox.setValue(self.main.current_output.play_fps)

        if self.play_timer.isActive():
            self.stop()
            self.play()

    def update_fps_counter(self) -> None:
        if self.fps_spinbox.isEnabled():
            return

        self.fps_history.append(perf_counter_ns())
        if len(self.fps_history) == 1:
            return

        elapsed_total = 0
        for i in range(len(self.fps_history) - 1):
            elapsed_total += self.fps_history[i + 1] - self.fps_history[i]

        self.current_fps = (1_000_000_000
                            / (elapsed_total / len(self.fps_history)))

    def __getstate__(self) -> Mapping[str, Any]:
        state = {
            'seek_interval_frame': self.seek_frame_control.value()
        }
        state.update(super().__getstate__())
        return state

    def __setstate__(self, state: Mapping[str, Any]) -> None:
        try:
            seek_interval_frame = state['seek_interval_frame']
            if not isinstance(seek_interval_frame, FrameInterval):
                raise TypeError
            self.seek_frame_control.setValue(seek_interval_frame)
        except (KeyError, TypeError):
            logging.warning(
                'Storage loading: PlaybackToolbar: failed to parse seek_interval_frame')

        super().__setstate__(state)
=======
from __future__ import annotations

from   collections import deque
import logging
from   time        import perf_counter_ns
from   typing      import Any, cast, Deque, Mapping, Optional, Union

from PyQt5 import Qt

from vspreview.core import (
    AbstractMainWindow, AbstractToolbar, Frame, FrameInterval, Time,
    TimeInterval,
)
from vspreview.utils import (
    add_shortcut, debug, qt_silent_call, set_qobject_names,
)
from vspreview.widgets import FrameEdit, TimeEdit


class PlaybackToolbar(AbstractToolbar):
    yaml_tag = '!PlaybackToolbar'

    __slots__ = (
        'play_timer', 'fps_timer', 'fps_history', 'current_fps',
        'seek_n_frames_b_button', 'seek_to_prev_button', 'play_pause_button',
        'seek_to_next_button', 'seek_n_frames_f_button',
        'seek_frame_control', 'seek_time_control',
        'fps_spinbox', 'fps_unlimited_checkbox', 'fps_reset_button',
        'play_start_time', 'play_start_frame', 'play_end_time',
        'play_end_frame', 'play_buffer', 'toggle_button',
    )

    def __init__(self, main: AbstractMainWindow) -> None:
        from concurrent.futures import Future

        super().__init__(main, 'Playback')
        self.setup_ui()

        self.play_buffer: Deque[Future] = deque()
        self.play_timer = Qt.QTimer()
        self.play_timer.setTimerType(Qt.Qt.PreciseTimer)
        self.play_timer.timeout.connect(self._show_next_frame)

        self.fps_history: Deque[int] = deque(
            [], int(self.main.FPS_AVERAGING_WINDOW_SIZE) + 1)
        self.current_fps = 0.0
        self.fps_timer = Qt.QTimer()
        self.fps_timer.setTimerType(Qt.Qt.PreciseTimer)
        self.fps_timer.timeout.connect(
            lambda: self.fps_spinbox.setValue(self.current_fps))

        self.play_start_time: Optional[int] = None
        self.play_start_frame = Frame(0)
        self.play_end_time = 0
        self.play_end_frame = Frame(0)

        self.play_pause_button          .clicked.connect(self.on_play_pause_clicked)
        self.seek_to_prev_button        .clicked.connect(self.seek_to_prev)
        self.seek_to_next_button        .clicked.connect(self.seek_to_next)
        self.seek_n_frames_b_button     .clicked.connect(self.seek_n_frames_b)
        self.seek_n_frames_f_button     .clicked.connect(self.seek_n_frames_f)
        self.seek_to_start_button       .clicked.connect(self.seek_to_start)
        self.seek_to_end_button         .clicked.connect(self.seek_to_end)
        self.seek_frame_control    .valueChanged.connect(self.on_seek_frame_changed)
        self.seek_time_control     .valueChanged.connect(self.on_seek_time_changed)
        self.fps_spinbox           .valueChanged.connect(self.on_fps_changed)
        self.fps_reset_button           .clicked.connect(self.reset_fps)
        self.fps_unlimited_checkbox.stateChanged.connect(self.on_fps_unlimited_changed)

        add_shortcut(              Qt.Qt.Key_Space, self.play_pause_button     .click)
        add_shortcut(              Qt.Qt.Key_Left , self.seek_to_prev_button   .click)
        add_shortcut(              Qt.Qt.Key_Right, self.seek_to_next_button   .click)
        add_shortcut(Qt.Qt.SHIFT + Qt.Qt.Key_Left , self.seek_n_frames_b_button.click)
        add_shortcut(Qt.Qt.SHIFT + Qt.Qt.Key_Right, self.seek_n_frames_f_button.click)
        add_shortcut(              Qt.Qt.Key_Home,  self.seek_to_start_button  .click)
        add_shortcut(              Qt.Qt.Key_End,   self.seek_to_end_button    .click)

        set_qobject_names(self)

    def setup_ui(self) -> None:
        layout = Qt.QHBoxLayout(self)
        layout.setObjectName('PlaybackToolbar.setup_ui.layout')
        layout.setContentsMargins(0, 0, 0, 0)

        self.seek_to_start_button = Qt.QToolButton(self)
        self.seek_to_start_button.setText('⏮')
        self.seek_to_start_button.setToolTip('Seek to First Frame')
        layout.addWidget(self.seek_to_start_button)

        self.seek_n_frames_b_button = Qt.QToolButton(self)
        self.seek_n_frames_b_button.setText('⏪')
        self.seek_n_frames_b_button.setToolTip('Seek N Frames Backwards')
        layout.addWidget(self.seek_n_frames_b_button)

        self.seek_to_prev_button = Qt.QToolButton(self)
        self.seek_to_prev_button.setText('◂')
        self.seek_to_prev_button.setToolTip('Seek 1 Frame Backwards')
        layout.addWidget(self.seek_to_prev_button)

        self.play_pause_button = Qt.QToolButton(self)
        self.play_pause_button.setText('⏯')
        self.play_pause_button.setToolTip('Play/Pause')
        self.play_pause_button.setCheckable(True)
        layout.addWidget(self.play_pause_button)

        self.seek_to_next_button = Qt.QToolButton(self)
        self.seek_to_next_button.setText('▸')
        self.seek_to_next_button.setToolTip('Seek 1 Frame Forward')
        layout.addWidget(self.seek_to_next_button)

        self.seek_n_frames_f_button = Qt.QToolButton(self)
        self.seek_n_frames_f_button.setText('⏩')
        self.seek_n_frames_f_button.setToolTip('Seek N Frames Forward')
        layout.addWidget(self.seek_n_frames_f_button)

        self.seek_to_end_button = Qt.QToolButton(self)
        self.seek_to_end_button.setText('⏭')
        self.seek_to_end_button.setToolTip('Seek to Last Frame')
        layout.addWidget(self.seek_to_end_button)

        self.seek_frame_control = FrameEdit[FrameInterval](self)
        self.seek_frame_control.setMinimum(FrameInterval(1))
        self.seek_frame_control.setValue(10)
        self.seek_frame_control.setToolTip('Seek N Frames Step')
        layout.addWidget(self.seek_frame_control)

        self.seek_time_control = TimeEdit[TimeInterval](self)
        layout.addWidget(self.seek_time_control)

        self.fps_spinbox = Qt.QDoubleSpinBox(self)
        self.fps_spinbox.setRange(0.001, 9999.0)
        self.fps_spinbox.setDecimals(3)
        self.fps_spinbox.setSuffix(' fps')
        layout.addWidget(self.fps_spinbox)

        self.fps_reset_button = Qt.QPushButton(self)
        self.fps_reset_button.setText('Reset FPS')
        layout.addWidget(self.fps_reset_button)

        self.fps_unlimited_checkbox = Qt.QCheckBox(self)
        self.fps_unlimited_checkbox.setText('Unlimited FPS')
        layout.addWidget(self.fps_unlimited_checkbox)

        layout.addStretch()

    def on_current_output_changed(self, index: int, prev_index: int) -> None:
        qt_silent_call(self.seek_frame_control.setMaximum, self.main.current_output.total_frames)
        qt_silent_call(self. seek_time_control.setMaximum, self.main.current_output.total_time)
        qt_silent_call(self. seek_time_control.setMinimum, TimeInterval(FrameInterval(1)))
        qt_silent_call(self.       fps_spinbox.setValue  , self.main.current_output.play_fps)


    def play(self) -> None:
        if self.main.current_frame == self.main.current_output.end_frame:
            return

        if self.main.statusbar.label.text() == 'Ready':
            self.main.statusbar.label.setText('Playing')

        if not self.main.current_output.has_alpha:
            play_buffer_size = int(min(
                self.main.PLAY_BUFFER_SIZE,
                self.main.current_output.end_frame - self.main.current_frame
            ))
            self.play_buffer = deque([], play_buffer_size)
            for i in range(cast(int, self.play_buffer.maxlen)):
                future = self.main.current_output.vs_output.get_frame_async(
                    int(self.main.current_frame + FrameInterval(i)
                        + FrameInterval(1)))
                self.play_buffer.appendleft(future)
        else:
            play_buffer_size = int(min(
                self.main.PLAY_BUFFER_SIZE,
                (self.main.current_output.end_frame - self.main.current_frame) * 2
            ))
            # buffer size needs to be even in case alpha is present
            play_buffer_size -= play_buffer_size % 2
            self.play_buffer = deque([], play_buffer_size)

            for i in range(cast(int, self.play_buffer.maxlen) // 2):
                frame = (self.main.current_frame + FrameInterval(i)
                         + FrameInterval(1))
                future = self.main.current_output.vs_output.get_frame_async(
                    int(frame))
                self.play_buffer.appendleft(future)
                future = self.main.current_output.vs_alpha.get_frame_async(
                    int(frame))
                self.play_buffer.appendleft(future)

        if self.fps_unlimited_checkbox.isChecked() or self.main.DEBUG_PLAY_FPS:
            self.play_timer.start(0)
            if self.main.DEBUG_PLAY_FPS:
                self.play_start_time  = debug.perf_counter_ns()
                self.play_start_frame = self.main.current_frame
            else:
                self.fps_timer.start(self.main.FPS_REFRESH_INTERVAL)
        else:
            self.play_timer.start(
                round(1000 / self.main.current_output.play_fps))

    def _show_next_frame(self) -> None:
        if not self.main.current_output.has_alpha:
            try:
                frame_future = self.play_buffer.pop()
            except IndexError:
                self.play_pause_button.click()
                return

            next_frame_for_buffer = (self.main.current_frame
                                     + self.main.PLAY_BUFFER_SIZE)
            if next_frame_for_buffer <= self.main.current_output.end_frame:
                self.play_buffer.appendleft(
                    self.main.current_output.vs_output.get_frame_async(
                        next_frame_for_buffer))

            self.main.switch_frame(
                self.main.current_frame + FrameInterval(1), render_frame=False)
            image = self.main.current_output.render_raw_videoframe(
                frame_future.result())
        else:
            try:
                frame_future = self.play_buffer.pop()
                alpha_future = self.play_buffer.pop()
            except IndexError:
                self.play_pause_button.click()
                return

            next_frame_for_buffer = (self.main.current_frame
                                     + self.main.PLAY_BUFFER_SIZE // 2)
            if next_frame_for_buffer <= self.main.current_output.end_frame:
                self.play_buffer.appendleft(
                    self.main.current_output.vs_output.get_frame_async(
                        next_frame_for_buffer))
                self.play_buffer.appendleft(
                    self.main.current_output.vs_alpha.get_frame_async(
                        next_frame_for_buffer))

            self.main.switch_frame(
                self.main.current_frame + FrameInterval(1), render_frame=False)
            image = self.main.current_output.render_raw_videoframe(
                frame_future.result(), alpha_future.result())

        self.main.current_output.graphics_scene_item.setImage(image)

        if not self.main.DEBUG_PLAY_FPS:
            self.update_fps_counter()

    def stop(self) -> None:
        self.play_timer.stop()
        if self.main.DEBUG_PLAY_FPS and self.play_start_time is not None:
            self.play_end_time = debug.perf_counter_ns()
            self.play_end_frame = self.main.current_frame
        if self.main.statusbar.label.text() == 'Playing':
            self.main.statusbar.label.setText('Ready')

        for future in self.play_buffer:
            future.add_done_callback(lambda future: future.result())
        self.play_buffer.clear()

        self.fps_history.clear()
        self.fps_timer.stop()

        if self.main.DEBUG_PLAY_FPS and self.play_start_time is not None:
            time_interval  = ((self.play_end_time - self.play_start_time)
                              / 1_000_000_000)
            frame_interval = self.play_end_frame - self.play_start_frame
            logging.debug(
                f'{time_interval:.3f} s, {frame_interval} frames, {int(frame_interval) / time_interval:.3f} fps')
            self.play_start_time = None

    def seek_to_start(self, checked: Optional[bool] = None) -> None:
        self.stop()
        self.main.current_frame = Frame(0)

    def seek_to_end(self, checked: Optional[bool] = None) -> None:
        self.stop()
        self.main.current_frame = self.main.current_output.end_frame

    def seek_to_prev(self, checked: Optional[bool] = None) -> None:
        try:
            new_pos = self.main.current_frame - FrameInterval(1)
        except ValueError:
            return
        self.stop()
        self.main.current_frame = new_pos

    def seek_to_next(self, checked: Optional[bool] = None) -> None:
        new_pos = self.main.current_frame + FrameInterval(1)
        if new_pos > self.main.current_output.end_frame:
            return
        self.stop()
        self.main.current_frame = new_pos

    def seek_n_frames_b(self, checked: Optional[bool] = None) -> None:
        try:
            new_pos = (self.main.current_frame
                       - FrameInterval(self.seek_frame_control.value()))
        except ValueError:
            return
        self.stop()
        self.main.current_frame = new_pos

    def seek_n_frames_f(self, checked: Optional[bool] = None) -> None:
        new_pos = (self.main.current_frame
                   + FrameInterval(self.seek_frame_control.value()))
        if new_pos > self.main.current_output.end_frame:
            return
        self.stop()
        self.main.current_frame = new_pos

    def on_seek_frame_changed(self, frame: FrameInterval) -> None:
        qt_silent_call(self.seek_time_control.setValue, TimeInterval(frame))

    def on_seek_time_changed(self, time: TimeInterval) -> None:
        qt_silent_call(self.seek_frame_control.setValue, FrameInterval(time))

    def on_play_pause_clicked(self, checked: bool) -> None:
        if checked:
            self.play()
        else:
            self.stop()

    def on_fps_changed(self, new_fps: float) -> None:
        if not self.fps_spinbox.isEnabled():
            return

        self.main.current_output.play_fps = new_fps
        if self.play_timer.isActive():
            self.stop()
            self.play()

    def reset_fps(self, checked: Optional[bool] = None) -> None:
        self.fps_spinbox.setValue(self.main.current_output.fps_num
                                  / self.main.current_output.fps_den)

    def on_fps_unlimited_changed(self, state: int) -> None:
        if state == Qt.Qt.Checked:
            self.fps_spinbox.setEnabled(False)
            self.fps_reset_button.setEnabled(False)
        if state == Qt.Qt.Unchecked:
            self.fps_spinbox.setEnabled(True)
            self.fps_reset_button.setEnabled(True)
            self.fps_spinbox.setValue(self.main.current_output.play_fps)

        if self.play_timer.isActive():
            self.stop()
            self.play()

    def update_fps_counter(self) -> None:
        if self.fps_spinbox.isEnabled():
            return

        self.fps_history.append(perf_counter_ns())
        if len(self.fps_history) == 1:
            return

        elapsed_total = 0
        for i in range(len(self.fps_history) - 1):
            elapsed_total += self.fps_history[i + 1] - self.fps_history[i]

        self.current_fps = (1_000_000_000
                            / (elapsed_total / len(self.fps_history)))

    def __getstate__(self) -> Mapping[str, Any]:
        state = {
            'seek_interval_frame': self.seek_frame_control.value()
        }
        state.update(super().__getstate__())
        return state

    def __setstate__(self, state: Mapping[str, Any]) -> None:
        try:
            seek_interval_frame = state['seek_interval_frame']
            if not isinstance(seek_interval_frame, FrameInterval):
                raise TypeError
            self.seek_frame_control.setValue(seek_interval_frame)
        except (KeyError, TypeError):
            logging.warning(
                'Storage loading: PlaybackToolbar: failed to parse seek_interval_frame')

        super().__setstate__(state)
>>>>>>> ceaf39ee
<|MERGE_RESOLUTION|>--- conflicted
+++ resolved
@@ -1,4 +1,3 @@
-<<<<<<< HEAD
 from __future__ import annotations
 
 from   collections import deque
@@ -379,387 +378,4 @@
             logging.warning(
                 'Storage loading: PlaybackToolbar: failed to parse seek_interval_frame')
 
-        super().__setstate__(state)
-=======
-from __future__ import annotations
-
-from   collections import deque
-import logging
-from   time        import perf_counter_ns
-from   typing      import Any, cast, Deque, Mapping, Optional, Union
-
-from PyQt5 import Qt
-
-from vspreview.core import (
-    AbstractMainWindow, AbstractToolbar, Frame, FrameInterval, Time,
-    TimeInterval,
-)
-from vspreview.utils import (
-    add_shortcut, debug, qt_silent_call, set_qobject_names,
-)
-from vspreview.widgets import FrameEdit, TimeEdit
-
-
-class PlaybackToolbar(AbstractToolbar):
-    yaml_tag = '!PlaybackToolbar'
-
-    __slots__ = (
-        'play_timer', 'fps_timer', 'fps_history', 'current_fps',
-        'seek_n_frames_b_button', 'seek_to_prev_button', 'play_pause_button',
-        'seek_to_next_button', 'seek_n_frames_f_button',
-        'seek_frame_control', 'seek_time_control',
-        'fps_spinbox', 'fps_unlimited_checkbox', 'fps_reset_button',
-        'play_start_time', 'play_start_frame', 'play_end_time',
-        'play_end_frame', 'play_buffer', 'toggle_button',
-    )
-
-    def __init__(self, main: AbstractMainWindow) -> None:
-        from concurrent.futures import Future
-
-        super().__init__(main, 'Playback')
-        self.setup_ui()
-
-        self.play_buffer: Deque[Future] = deque()
-        self.play_timer = Qt.QTimer()
-        self.play_timer.setTimerType(Qt.Qt.PreciseTimer)
-        self.play_timer.timeout.connect(self._show_next_frame)
-
-        self.fps_history: Deque[int] = deque(
-            [], int(self.main.FPS_AVERAGING_WINDOW_SIZE) + 1)
-        self.current_fps = 0.0
-        self.fps_timer = Qt.QTimer()
-        self.fps_timer.setTimerType(Qt.Qt.PreciseTimer)
-        self.fps_timer.timeout.connect(
-            lambda: self.fps_spinbox.setValue(self.current_fps))
-
-        self.play_start_time: Optional[int] = None
-        self.play_start_frame = Frame(0)
-        self.play_end_time = 0
-        self.play_end_frame = Frame(0)
-
-        self.play_pause_button          .clicked.connect(self.on_play_pause_clicked)
-        self.seek_to_prev_button        .clicked.connect(self.seek_to_prev)
-        self.seek_to_next_button        .clicked.connect(self.seek_to_next)
-        self.seek_n_frames_b_button     .clicked.connect(self.seek_n_frames_b)
-        self.seek_n_frames_f_button     .clicked.connect(self.seek_n_frames_f)
-        self.seek_to_start_button       .clicked.connect(self.seek_to_start)
-        self.seek_to_end_button         .clicked.connect(self.seek_to_end)
-        self.seek_frame_control    .valueChanged.connect(self.on_seek_frame_changed)
-        self.seek_time_control     .valueChanged.connect(self.on_seek_time_changed)
-        self.fps_spinbox           .valueChanged.connect(self.on_fps_changed)
-        self.fps_reset_button           .clicked.connect(self.reset_fps)
-        self.fps_unlimited_checkbox.stateChanged.connect(self.on_fps_unlimited_changed)
-
-        add_shortcut(              Qt.Qt.Key_Space, self.play_pause_button     .click)
-        add_shortcut(              Qt.Qt.Key_Left , self.seek_to_prev_button   .click)
-        add_shortcut(              Qt.Qt.Key_Right, self.seek_to_next_button   .click)
-        add_shortcut(Qt.Qt.SHIFT + Qt.Qt.Key_Left , self.seek_n_frames_b_button.click)
-        add_shortcut(Qt.Qt.SHIFT + Qt.Qt.Key_Right, self.seek_n_frames_f_button.click)
-        add_shortcut(              Qt.Qt.Key_Home,  self.seek_to_start_button  .click)
-        add_shortcut(              Qt.Qt.Key_End,   self.seek_to_end_button    .click)
-
-        set_qobject_names(self)
-
-    def setup_ui(self) -> None:
-        layout = Qt.QHBoxLayout(self)
-        layout.setObjectName('PlaybackToolbar.setup_ui.layout')
-        layout.setContentsMargins(0, 0, 0, 0)
-
-        self.seek_to_start_button = Qt.QToolButton(self)
-        self.seek_to_start_button.setText('⏮')
-        self.seek_to_start_button.setToolTip('Seek to First Frame')
-        layout.addWidget(self.seek_to_start_button)
-
-        self.seek_n_frames_b_button = Qt.QToolButton(self)
-        self.seek_n_frames_b_button.setText('⏪')
-        self.seek_n_frames_b_button.setToolTip('Seek N Frames Backwards')
-        layout.addWidget(self.seek_n_frames_b_button)
-
-        self.seek_to_prev_button = Qt.QToolButton(self)
-        self.seek_to_prev_button.setText('◂')
-        self.seek_to_prev_button.setToolTip('Seek 1 Frame Backwards')
-        layout.addWidget(self.seek_to_prev_button)
-
-        self.play_pause_button = Qt.QToolButton(self)
-        self.play_pause_button.setText('⏯')
-        self.play_pause_button.setToolTip('Play/Pause')
-        self.play_pause_button.setCheckable(True)
-        layout.addWidget(self.play_pause_button)
-
-        self.seek_to_next_button = Qt.QToolButton(self)
-        self.seek_to_next_button.setText('▸')
-        self.seek_to_next_button.setToolTip('Seek 1 Frame Forward')
-        layout.addWidget(self.seek_to_next_button)
-
-        self.seek_n_frames_f_button = Qt.QToolButton(self)
-        self.seek_n_frames_f_button.setText('⏩')
-        self.seek_n_frames_f_button.setToolTip('Seek N Frames Forward')
-        layout.addWidget(self.seek_n_frames_f_button)
-
-        self.seek_to_end_button = Qt.QToolButton(self)
-        self.seek_to_end_button.setText('⏭')
-        self.seek_to_end_button.setToolTip('Seek to Last Frame')
-        layout.addWidget(self.seek_to_end_button)
-
-        self.seek_frame_control = FrameEdit[FrameInterval](self)
-        self.seek_frame_control.setMinimum(FrameInterval(1))
-        self.seek_frame_control.setValue(10)
-        self.seek_frame_control.setToolTip('Seek N Frames Step')
-        layout.addWidget(self.seek_frame_control)
-
-        self.seek_time_control = TimeEdit[TimeInterval](self)
-        layout.addWidget(self.seek_time_control)
-
-        self.fps_spinbox = Qt.QDoubleSpinBox(self)
-        self.fps_spinbox.setRange(0.001, 9999.0)
-        self.fps_spinbox.setDecimals(3)
-        self.fps_spinbox.setSuffix(' fps')
-        layout.addWidget(self.fps_spinbox)
-
-        self.fps_reset_button = Qt.QPushButton(self)
-        self.fps_reset_button.setText('Reset FPS')
-        layout.addWidget(self.fps_reset_button)
-
-        self.fps_unlimited_checkbox = Qt.QCheckBox(self)
-        self.fps_unlimited_checkbox.setText('Unlimited FPS')
-        layout.addWidget(self.fps_unlimited_checkbox)
-
-        layout.addStretch()
-
-    def on_current_output_changed(self, index: int, prev_index: int) -> None:
-        qt_silent_call(self.seek_frame_control.setMaximum, self.main.current_output.total_frames)
-        qt_silent_call(self. seek_time_control.setMaximum, self.main.current_output.total_time)
-        qt_silent_call(self. seek_time_control.setMinimum, TimeInterval(FrameInterval(1)))
-        qt_silent_call(self.       fps_spinbox.setValue  , self.main.current_output.play_fps)
-
-
-    def play(self) -> None:
-        if self.main.current_frame == self.main.current_output.end_frame:
-            return
-
-        if self.main.statusbar.label.text() == 'Ready':
-            self.main.statusbar.label.setText('Playing')
-
-        if not self.main.current_output.has_alpha:
-            play_buffer_size = int(min(
-                self.main.PLAY_BUFFER_SIZE,
-                self.main.current_output.end_frame - self.main.current_frame
-            ))
-            self.play_buffer = deque([], play_buffer_size)
-            for i in range(cast(int, self.play_buffer.maxlen)):
-                future = self.main.current_output.vs_output.get_frame_async(
-                    int(self.main.current_frame + FrameInterval(i)
-                        + FrameInterval(1)))
-                self.play_buffer.appendleft(future)
-        else:
-            play_buffer_size = int(min(
-                self.main.PLAY_BUFFER_SIZE,
-                (self.main.current_output.end_frame - self.main.current_frame) * 2
-            ))
-            # buffer size needs to be even in case alpha is present
-            play_buffer_size -= play_buffer_size % 2
-            self.play_buffer = deque([], play_buffer_size)
-
-            for i in range(cast(int, self.play_buffer.maxlen) // 2):
-                frame = (self.main.current_frame + FrameInterval(i)
-                         + FrameInterval(1))
-                future = self.main.current_output.vs_output.get_frame_async(
-                    int(frame))
-                self.play_buffer.appendleft(future)
-                future = self.main.current_output.vs_alpha.get_frame_async(
-                    int(frame))
-                self.play_buffer.appendleft(future)
-
-        if self.fps_unlimited_checkbox.isChecked() or self.main.DEBUG_PLAY_FPS:
-            self.play_timer.start(0)
-            if self.main.DEBUG_PLAY_FPS:
-                self.play_start_time  = debug.perf_counter_ns()
-                self.play_start_frame = self.main.current_frame
-            else:
-                self.fps_timer.start(self.main.FPS_REFRESH_INTERVAL)
-        else:
-            self.play_timer.start(
-                round(1000 / self.main.current_output.play_fps))
-
-    def _show_next_frame(self) -> None:
-        if not self.main.current_output.has_alpha:
-            try:
-                frame_future = self.play_buffer.pop()
-            except IndexError:
-                self.play_pause_button.click()
-                return
-
-            next_frame_for_buffer = (self.main.current_frame
-                                     + self.main.PLAY_BUFFER_SIZE)
-            if next_frame_for_buffer <= self.main.current_output.end_frame:
-                self.play_buffer.appendleft(
-                    self.main.current_output.vs_output.get_frame_async(
-                        next_frame_for_buffer))
-
-            self.main.switch_frame(
-                self.main.current_frame + FrameInterval(1), render_frame=False)
-            image = self.main.current_output.render_raw_videoframe(
-                frame_future.result())
-        else:
-            try:
-                frame_future = self.play_buffer.pop()
-                alpha_future = self.play_buffer.pop()
-            except IndexError:
-                self.play_pause_button.click()
-                return
-
-            next_frame_for_buffer = (self.main.current_frame
-                                     + self.main.PLAY_BUFFER_SIZE // 2)
-            if next_frame_for_buffer <= self.main.current_output.end_frame:
-                self.play_buffer.appendleft(
-                    self.main.current_output.vs_output.get_frame_async(
-                        next_frame_for_buffer))
-                self.play_buffer.appendleft(
-                    self.main.current_output.vs_alpha.get_frame_async(
-                        next_frame_for_buffer))
-
-            self.main.switch_frame(
-                self.main.current_frame + FrameInterval(1), render_frame=False)
-            image = self.main.current_output.render_raw_videoframe(
-                frame_future.result(), alpha_future.result())
-
-        self.main.current_output.graphics_scene_item.setImage(image)
-
-        if not self.main.DEBUG_PLAY_FPS:
-            self.update_fps_counter()
-
-    def stop(self) -> None:
-        self.play_timer.stop()
-        if self.main.DEBUG_PLAY_FPS and self.play_start_time is not None:
-            self.play_end_time = debug.perf_counter_ns()
-            self.play_end_frame = self.main.current_frame
-        if self.main.statusbar.label.text() == 'Playing':
-            self.main.statusbar.label.setText('Ready')
-
-        for future in self.play_buffer:
-            future.add_done_callback(lambda future: future.result())
-        self.play_buffer.clear()
-
-        self.fps_history.clear()
-        self.fps_timer.stop()
-
-        if self.main.DEBUG_PLAY_FPS and self.play_start_time is not None:
-            time_interval  = ((self.play_end_time - self.play_start_time)
-                              / 1_000_000_000)
-            frame_interval = self.play_end_frame - self.play_start_frame
-            logging.debug(
-                f'{time_interval:.3f} s, {frame_interval} frames, {int(frame_interval) / time_interval:.3f} fps')
-            self.play_start_time = None
-
-    def seek_to_start(self, checked: Optional[bool] = None) -> None:
-        self.stop()
-        self.main.current_frame = Frame(0)
-
-    def seek_to_end(self, checked: Optional[bool] = None) -> None:
-        self.stop()
-        self.main.current_frame = self.main.current_output.end_frame
-
-    def seek_to_prev(self, checked: Optional[bool] = None) -> None:
-        try:
-            new_pos = self.main.current_frame - FrameInterval(1)
-        except ValueError:
-            return
-        self.stop()
-        self.main.current_frame = new_pos
-
-    def seek_to_next(self, checked: Optional[bool] = None) -> None:
-        new_pos = self.main.current_frame + FrameInterval(1)
-        if new_pos > self.main.current_output.end_frame:
-            return
-        self.stop()
-        self.main.current_frame = new_pos
-
-    def seek_n_frames_b(self, checked: Optional[bool] = None) -> None:
-        try:
-            new_pos = (self.main.current_frame
-                       - FrameInterval(self.seek_frame_control.value()))
-        except ValueError:
-            return
-        self.stop()
-        self.main.current_frame = new_pos
-
-    def seek_n_frames_f(self, checked: Optional[bool] = None) -> None:
-        new_pos = (self.main.current_frame
-                   + FrameInterval(self.seek_frame_control.value()))
-        if new_pos > self.main.current_output.end_frame:
-            return
-        self.stop()
-        self.main.current_frame = new_pos
-
-    def on_seek_frame_changed(self, frame: FrameInterval) -> None:
-        qt_silent_call(self.seek_time_control.setValue, TimeInterval(frame))
-
-    def on_seek_time_changed(self, time: TimeInterval) -> None:
-        qt_silent_call(self.seek_frame_control.setValue, FrameInterval(time))
-
-    def on_play_pause_clicked(self, checked: bool) -> None:
-        if checked:
-            self.play()
-        else:
-            self.stop()
-
-    def on_fps_changed(self, new_fps: float) -> None:
-        if not self.fps_spinbox.isEnabled():
-            return
-
-        self.main.current_output.play_fps = new_fps
-        if self.play_timer.isActive():
-            self.stop()
-            self.play()
-
-    def reset_fps(self, checked: Optional[bool] = None) -> None:
-        self.fps_spinbox.setValue(self.main.current_output.fps_num
-                                  / self.main.current_output.fps_den)
-
-    def on_fps_unlimited_changed(self, state: int) -> None:
-        if state == Qt.Qt.Checked:
-            self.fps_spinbox.setEnabled(False)
-            self.fps_reset_button.setEnabled(False)
-        if state == Qt.Qt.Unchecked:
-            self.fps_spinbox.setEnabled(True)
-            self.fps_reset_button.setEnabled(True)
-            self.fps_spinbox.setValue(self.main.current_output.play_fps)
-
-        if self.play_timer.isActive():
-            self.stop()
-            self.play()
-
-    def update_fps_counter(self) -> None:
-        if self.fps_spinbox.isEnabled():
-            return
-
-        self.fps_history.append(perf_counter_ns())
-        if len(self.fps_history) == 1:
-            return
-
-        elapsed_total = 0
-        for i in range(len(self.fps_history) - 1):
-            elapsed_total += self.fps_history[i + 1] - self.fps_history[i]
-
-        self.current_fps = (1_000_000_000
-                            / (elapsed_total / len(self.fps_history)))
-
-    def __getstate__(self) -> Mapping[str, Any]:
-        state = {
-            'seek_interval_frame': self.seek_frame_control.value()
-        }
-        state.update(super().__getstate__())
-        return state
-
-    def __setstate__(self, state: Mapping[str, Any]) -> None:
-        try:
-            seek_interval_frame = state['seek_interval_frame']
-            if not isinstance(seek_interval_frame, FrameInterval):
-                raise TypeError
-            self.seek_frame_control.setValue(seek_interval_frame)
-        except (KeyError, TypeError):
-            logging.warning(
-                'Storage loading: PlaybackToolbar: failed to parse seek_interval_frame')
-
-        super().__setstate__(state)
->>>>>>> ceaf39ee
+        super().__setstate__(state)