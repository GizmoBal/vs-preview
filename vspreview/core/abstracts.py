<<<<<<< HEAD
from __future__ import annotations

from   abc      import abstractmethod
import logging
from   pathlib  import Path
from   typing   import (
    Any, cast, Iterator, Mapping, Optional,
    TYPE_CHECKING, Union,
)

from   PyQt5       import Qt
from .bases import (
    AbstractYAMLObjectSingleton, QABC, QAbstractYAMLObjectSingleton,
)
from .better_abc import abstract_attribute
from .types      import Frame, Output, Time


class AbstractMainWindow(Qt.QMainWindow, QAbstractYAMLObjectSingleton):
    if TYPE_CHECKING:
        from vspreview.models  import Outputs
        from vspreview.widgets import Timeline

    __slots__ = ()

    @abstractmethod
    def load_script(self, script_path: Path, external_args: str = '', reloading = False) -> None:
        raise NotImplementedError

    @abstractmethod
    def reload_script(self) -> None:
        raise NotImplementedError

    @abstractmethod
    def init_outputs(self) -> None:
        raise NotImplementedError

    @abstractmethod
    def switch_output(self, value: Union[int, Output]) -> None:
        raise NotImplementedError()

    @abstractmethod
    def switch_frame(self, pos: Union[Frame, Time], *, render_frame: bool = True) -> None:
        raise NotImplementedError()

    @abstractmethod
    def show_message(self, message: str, timeout: Optional[int] = None) -> None:
        raise NotImplementedError

    central_widget: Qt.QWidget        = abstract_attribute()
    clipboard     : Qt.QClipboard     = abstract_attribute()
    current_frame : Frame             = abstract_attribute()
    current_time  : Time              = abstract_attribute()
    current_output: Output            = abstract_attribute()
    display_scale : float             = abstract_attribute()
    graphics_scene: Qt.QGraphicsScene = abstract_attribute()
    graphics_view : Qt.QGraphicsView  = abstract_attribute()
    outputs       : Outputs           = abstract_attribute()
    timeline      : Timeline          = abstract_attribute()
    toolbars      : AbstractToolbars  = abstract_attribute()  # pylint: disable=used-before-assignment
    save_on_exit  : bool              = abstract_attribute()
    script_path   : Path              = abstract_attribute()
    statusbar     : Qt.QStatusBar     = abstract_attribute()


class AbstractToolbar(Qt.QWidget, QABC):
    if TYPE_CHECKING:
        from vspreview.widgets import Notches

    __slots__ = (
        'main', 'toggle_button',
    )

    if TYPE_CHECKING:
        notches_changed = Qt.pyqtSignal(AbstractToolbar)  # pylint: disable=undefined-variable
    else:
        notches_changed = Qt.pyqtSignal(object)

    def __init__(self, main: AbstractMainWindow, name: str) -> None:
        super().__init__(main.central_widget)
        self.main = main

        self.setFocusPolicy(Qt.Qt.ClickFocus)

        self.notches_changed.connect(self.main.timeline.update_notches)

        self.toggle_button = Qt.QToolButton(self)
        self.toggle_button.setCheckable(True)
        self.toggle_button.setText(name)
        self.toggle_button.clicked.connect(self.on_toggle)

        self.setVisible(False)


    def on_toggle(self, new_state: bool) -> None:
        # invoking order matters
        self.setVisible(new_state)
        self.resize_main_window(new_state)

    def on_current_frame_changed(self, frame: Frame, time: Time) -> None:
        pass

    def on_current_output_changed(self, index: int, prev_index: int) -> None:
        pass

    def on_script_unloaded(self) -> None:
        pass

    def on_script_loaded(self) -> None:
        pass

    def get_notches(self) -> Notches:
        from vspreview.widgets import Notches

        return Notches()

    def is_notches_visible(self) -> bool:
        return self.isVisible()

    def resize_main_window(self, expanding: bool) -> None:
        if self.main.windowState() in (Qt.Qt.WindowMaximized,
                                       Qt.Qt.WindowFullScreen):
            return

        if expanding:
            self.main.resize(
                self.main.width(),
                self.main.height() + self.height() + round(6 * self.main.display_scale))
        if not expanding:
            self.main.resize(
                self.main.width(),
                self.main.height() - self.height() - round(6 * self.main.display_scale))
            self.main.timeline.full_repaint()

    def __getstate__(self) -> Mapping[str, Any]:
        return {
            'toggle': self.toggle_button.isChecked()
        }

    def __setstate__(self, state: Mapping[str, Any]) -> None:
        try:
            toggle = state['toggle']
            if not isinstance(toggle, bool):
                raise TypeError
        except (KeyError, TypeError):
            logging.warning(
                'Storage loading: Toolbar: failed to parse toggle')
            toggle = self.main.TOGGLE_TOOLBAR

        if self.toggle_button.isChecked() != toggle:
            self.toggle_button.click()


class AbstractToolbars(AbstractYAMLObjectSingleton):
    yaml_tag: str = abstract_attribute()

    __slots__ = ()

    # special toolbar ignored by len()
    # and not accessible via subscription and 'in' operator
    main     : AbstractToolbar = abstract_attribute()

    playback : AbstractToolbar = abstract_attribute()
    scening  : AbstractToolbar = abstract_attribute()
    pipette  : AbstractToolbar = abstract_attribute()
    benchmark: AbstractToolbar = abstract_attribute()
    misc     : AbstractToolbar = abstract_attribute()
    debug    : AbstractToolbar = abstract_attribute()

    toolbars_names = ('playback', 'scening', 'pipette', 'benchmark', 'misc', 'debug')
    # 'main' should be the first
    all_toolbars_names = ['main'] + list(toolbars_names)

    def __getitem__(self, index: int) -> AbstractToolbar:
        if index >= len(self.toolbars_names):
            raise IndexError
        return cast(AbstractToolbar, getattr(self, self.toolbars_names[index]))

    def __len__(self) -> int:
        return len(self.toolbars_names)

    @abstractmethod
    def __getstate__(self) -> Mapping[str, Any]:
        raise NotImplementedError

    @abstractmethod
    def __setstate__(self, state: Mapping[str, Any]) -> None:
        raise NotImplementedError

    if TYPE_CHECKING:
        # https://github.com/python/mypy/issues/2220
        def __iter__(self) -> Iterator[AbstractToolbar]: ...
=======
from __future__ import annotations

from   abc      import abstractmethod
import logging
from   pathlib  import Path
from   typing   import (
    Any, cast, Iterator, Mapping, Optional,
    TYPE_CHECKING, Union,
)

from   PyQt5       import Qt
from .bases import (
    AbstractYAMLObjectSingleton, QABC, QAbstractYAMLObjectSingleton,
)
from .better_abc import abstract_attribute
from .types      import Frame, Output, Time


class AbstractMainWindow(Qt.QMainWindow, QAbstractYAMLObjectSingleton):
    if TYPE_CHECKING:
        from vspreview.models  import Outputs
        from vspreview.widgets import Timeline

    __slots__ = ()

    @abstractmethod
    def load_script(self, script_path: Path, external_args: str = '', reloading = False) -> None:
        raise NotImplementedError

    @abstractmethod
    def reload_script(self) -> None:
        raise NotImplementedError

    @abstractmethod
    def init_outputs(self) -> None:
        raise NotImplementedError

    @abstractmethod
    def switch_output(self, value: Union[int, Output]) -> None:
        raise NotImplementedError()

    @abstractmethod
    def switch_frame(self, pos: Union[Frame, Time], *, render_frame: bool = True) -> None:
        raise NotImplementedError()

    @abstractmethod
    def show_message(self, message: str, timeout: Optional[int] = None) -> None:
        raise NotImplementedError

    central_widget: Qt.QWidget        = abstract_attribute()
    clipboard     : Qt.QClipboard     = abstract_attribute()
    current_frame : Frame             = abstract_attribute()
    current_time  : Time              = abstract_attribute()
    current_output: Output            = abstract_attribute()
    display_scale : float             = abstract_attribute()
    graphics_scene: Qt.QGraphicsScene = abstract_attribute()
    graphics_view : Qt.QGraphicsView  = abstract_attribute()
    outputs       : Outputs           = abstract_attribute()
    timeline      : Timeline          = abstract_attribute()
    toolbars      : AbstractToolbars  = abstract_attribute()  # pylint: disable=used-before-assignment
    save_on_exit  : bool              = abstract_attribute()
    script_path   : Path              = abstract_attribute()
    statusbar     : Qt.QStatusBar     = abstract_attribute()


class AbstractToolbar(Qt.QWidget, QABC):
    if TYPE_CHECKING:
        from vspreview.widgets import Notches

    __slots__ = (
        'main', 'toggle_button',
    )

    if TYPE_CHECKING:
        notches_changed = Qt.pyqtSignal(AbstractToolbar)  # pylint: disable=undefined-variable
    else:
        notches_changed = Qt.pyqtSignal(object)

    def __init__(self, main: AbstractMainWindow, name: str) -> None:
        super().__init__(main.central_widget)
        self.main = main

        self.setFocusPolicy(Qt.Qt.ClickFocus)

        self.notches_changed.connect(self.main.timeline.update_notches)

        self.toggle_button = Qt.QToolButton(self)
        self.toggle_button.setCheckable(True)
        self.toggle_button.setText(name)
        self.toggle_button.clicked.connect(self.on_toggle)

        self.setVisible(False)


    def on_toggle(self, new_state: bool) -> None:
        # invoking order matters
        self.setVisible(new_state)
        self.resize_main_window(new_state)

    def on_current_frame_changed(self, frame: Frame, time: Time) -> None:
        pass

    def on_current_output_changed(self, index: int, prev_index: int) -> None:
        pass

    def on_script_unloaded(self) -> None:
        pass

    def on_script_loaded(self) -> None:
        pass

    def get_notches(self) -> Notches:
        from vspreview.widgets import Notches

        return Notches()

    def is_notches_visible(self) -> bool:
        return self.isVisible()

    def resize_main_window(self, expanding: bool) -> None:
        if self.main.windowState() in (Qt.Qt.WindowMaximized,
                                       Qt.Qt.WindowFullScreen):
            return

        if expanding:
            self.main.resize(
                self.main.width(),
                self.main.height() + self.height() + round(6 * self.main.display_scale))
        if not expanding:
            self.main.resize(
                self.main.width(),
                self.main.height() - self.height() - round(6 * self.main.display_scale))
            self.main.timeline.full_repaint()

    def __getstate__(self) -> Mapping[str, Any]:
        return {
            'toggle': self.toggle_button.isChecked()
        }

    def __setstate__(self, state: Mapping[str, Any]) -> None:
        try:
            toggle = state['toggle']
            if not isinstance(toggle, bool):
                raise TypeError
        except (KeyError, TypeError):
            logging.warning(
                'Storage loading: Toolbar: failed to parse toggle')
            toggle = self.main.TOGGLE_TOOLBAR

        if self.toggle_button.isChecked() != toggle:
            self.toggle_button.click()


class AbstractToolbars(AbstractYAMLObjectSingleton):
    yaml_tag: str = abstract_attribute()

    __slots__ = ()

    # special toolbar ignored by len()
    # and not accessible via subscription and 'in' operator
    main     : AbstractToolbar = abstract_attribute()

    playback : AbstractToolbar = abstract_attribute()
    scening  : AbstractToolbar = abstract_attribute()
    pipette  : AbstractToolbar = abstract_attribute()
    benchmark: AbstractToolbar = abstract_attribute()
    misc     : AbstractToolbar = abstract_attribute()
    debug    : AbstractToolbar = abstract_attribute()

    toolbars_names = ('playback', 'scening', 'pipette', 'benchmark', 'misc', 'debug')
    # 'main' should be the first
    all_toolbars_names = ['main'] + list(toolbars_names)

    def __getitem__(self, index: int) -> AbstractToolbar:
        if index >= len(self.toolbars_names):
            raise IndexError
        return cast(AbstractToolbar, getattr(self, self.toolbars_names[index]))

    def __len__(self) -> int:
        return len(self.toolbars_names)

    @abstractmethod
    def __getstate__(self) -> Mapping[str, Any]:
        raise NotImplementedError

    @abstractmethod
    def __setstate__(self, state: Mapping[str, Any]) -> None:
        raise NotImplementedError

    if TYPE_CHECKING:
        # https://github.com/python/mypy/issues/2220
        def __iter__(self) -> Iterator[AbstractToolbar]: ...
>>>>>>> ceaf39ee
<|MERGE_RESOLUTION|>--- conflicted
+++ resolved
@@ -1,4 +1,3 @@
-<<<<<<< HEAD
 from __future__ import annotations
 
 from   abc      import abstractmethod
@@ -190,198 +189,4 @@
 
     if TYPE_CHECKING:
         # https://github.com/python/mypy/issues/2220
-        def __iter__(self) -> Iterator[AbstractToolbar]: ...
-=======
-from __future__ import annotations
-
-from   abc      import abstractmethod
-import logging
-from   pathlib  import Path
-from   typing   import (
-    Any, cast, Iterator, Mapping, Optional,
-    TYPE_CHECKING, Union,
-)
-
-from   PyQt5       import Qt
-from .bases import (
-    AbstractYAMLObjectSingleton, QABC, QAbstractYAMLObjectSingleton,
-)
-from .better_abc import abstract_attribute
-from .types      import Frame, Output, Time
-
-
-class AbstractMainWindow(Qt.QMainWindow, QAbstractYAMLObjectSingleton):
-    if TYPE_CHECKING:
-        from vspreview.models  import Outputs
-        from vspreview.widgets import Timeline
-
-    __slots__ = ()
-
-    @abstractmethod
-    def load_script(self, script_path: Path, external_args: str = '', reloading = False) -> None:
-        raise NotImplementedError
-
-    @abstractmethod
-    def reload_script(self) -> None:
-        raise NotImplementedError
-
-    @abstractmethod
-    def init_outputs(self) -> None:
-        raise NotImplementedError
-
-    @abstractmethod
-    def switch_output(self, value: Union[int, Output]) -> None:
-        raise NotImplementedError()
-
-    @abstractmethod
-    def switch_frame(self, pos: Union[Frame, Time], *, render_frame: bool = True) -> None:
-        raise NotImplementedError()
-
-    @abstractmethod
-    def show_message(self, message: str, timeout: Optional[int] = None) -> None:
-        raise NotImplementedError
-
-    central_widget: Qt.QWidget        = abstract_attribute()
-    clipboard     : Qt.QClipboard     = abstract_attribute()
-    current_frame : Frame             = abstract_attribute()
-    current_time  : Time              = abstract_attribute()
-    current_output: Output            = abstract_attribute()
-    display_scale : float             = abstract_attribute()
-    graphics_scene: Qt.QGraphicsScene = abstract_attribute()
-    graphics_view : Qt.QGraphicsView  = abstract_attribute()
-    outputs       : Outputs           = abstract_attribute()
-    timeline      : Timeline          = abstract_attribute()
-    toolbars      : AbstractToolbars  = abstract_attribute()  # pylint: disable=used-before-assignment
-    save_on_exit  : bool              = abstract_attribute()
-    script_path   : Path              = abstract_attribute()
-    statusbar     : Qt.QStatusBar     = abstract_attribute()
-
-
-class AbstractToolbar(Qt.QWidget, QABC):
-    if TYPE_CHECKING:
-        from vspreview.widgets import Notches
-
-    __slots__ = (
-        'main', 'toggle_button',
-    )
-
-    if TYPE_CHECKING:
-        notches_changed = Qt.pyqtSignal(AbstractToolbar)  # pylint: disable=undefined-variable
-    else:
-        notches_changed = Qt.pyqtSignal(object)
-
-    def __init__(self, main: AbstractMainWindow, name: str) -> None:
-        super().__init__(main.central_widget)
-        self.main = main
-
-        self.setFocusPolicy(Qt.Qt.ClickFocus)
-
-        self.notches_changed.connect(self.main.timeline.update_notches)
-
-        self.toggle_button = Qt.QToolButton(self)
-        self.toggle_button.setCheckable(True)
-        self.toggle_button.setText(name)
-        self.toggle_button.clicked.connect(self.on_toggle)
-
-        self.setVisible(False)
-
-
-    def on_toggle(self, new_state: bool) -> None:
-        # invoking order matters
-        self.setVisible(new_state)
-        self.resize_main_window(new_state)
-
-    def on_current_frame_changed(self, frame: Frame, time: Time) -> None:
-        pass
-
-    def on_current_output_changed(self, index: int, prev_index: int) -> None:
-        pass
-
-    def on_script_unloaded(self) -> None:
-        pass
-
-    def on_script_loaded(self) -> None:
-        pass
-
-    def get_notches(self) -> Notches:
-        from vspreview.widgets import Notches
-
-        return Notches()
-
-    def is_notches_visible(self) -> bool:
-        return self.isVisible()
-
-    def resize_main_window(self, expanding: bool) -> None:
-        if self.main.windowState() in (Qt.Qt.WindowMaximized,
-                                       Qt.Qt.WindowFullScreen):
-            return
-
-        if expanding:
-            self.main.resize(
-                self.main.width(),
-                self.main.height() + self.height() + round(6 * self.main.display_scale))
-        if not expanding:
-            self.main.resize(
-                self.main.width(),
-                self.main.height() - self.height() - round(6 * self.main.display_scale))
-            self.main.timeline.full_repaint()
-
-    def __getstate__(self) -> Mapping[str, Any]:
-        return {
-            'toggle': self.toggle_button.isChecked()
-        }
-
-    def __setstate__(self, state: Mapping[str, Any]) -> None:
-        try:
-            toggle = state['toggle']
-            if not isinstance(toggle, bool):
-                raise TypeError
-        except (KeyError, TypeError):
-            logging.warning(
-                'Storage loading: Toolbar: failed to parse toggle')
-            toggle = self.main.TOGGLE_TOOLBAR
-
-        if self.toggle_button.isChecked() != toggle:
-            self.toggle_button.click()
-
-
-class AbstractToolbars(AbstractYAMLObjectSingleton):
-    yaml_tag: str = abstract_attribute()
-
-    __slots__ = ()
-
-    # special toolbar ignored by len()
-    # and not accessible via subscription and 'in' operator
-    main     : AbstractToolbar = abstract_attribute()
-
-    playback : AbstractToolbar = abstract_attribute()
-    scening  : AbstractToolbar = abstract_attribute()
-    pipette  : AbstractToolbar = abstract_attribute()
-    benchmark: AbstractToolbar = abstract_attribute()
-    misc     : AbstractToolbar = abstract_attribute()
-    debug    : AbstractToolbar = abstract_attribute()
-
-    toolbars_names = ('playback', 'scening', 'pipette', 'benchmark', 'misc', 'debug')
-    # 'main' should be the first
-    all_toolbars_names = ['main'] + list(toolbars_names)
-
-    def __getitem__(self, index: int) -> AbstractToolbar:
-        if index >= len(self.toolbars_names):
-            raise IndexError
-        return cast(AbstractToolbar, getattr(self, self.toolbars_names[index]))
-
-    def __len__(self) -> int:
-        return len(self.toolbars_names)
-
-    @abstractmethod
-    def __getstate__(self) -> Mapping[str, Any]:
-        raise NotImplementedError
-
-    @abstractmethod
-    def __setstate__(self, state: Mapping[str, Any]) -> None:
-        raise NotImplementedError
-
-    if TYPE_CHECKING:
-        # https://github.com/python/mypy/issues/2220
-        def __iter__(self) -> Iterator[AbstractToolbar]: ...
->>>>>>> ceaf39ee
+        def __iter__(self) -> Iterator[AbstractToolbar]: ...